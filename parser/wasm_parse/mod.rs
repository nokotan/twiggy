use super::Parse;
use std::collections::HashMap;
use twiggy_ir::{self as ir, Id};
use twiggy_traits as traits;
use wasmparser::SectionWithLimitedItems;
use wasmparser::{self, Operator, SectionReader, Type};

#[derive(Default)]
pub struct SectionIndices {
    type_: Option<usize>,
    code: Option<usize>,
    functions: Vec<Id>,
    tables: Vec<Id>,
    memories: Vec<Id>,
    globals: Vec<Id>,
}

struct IndexedSection<'a>(usize, wasmparser::Payload<'a>);

struct CodeSection<'a> {
    index: usize,
    reader: wasmparser::CodeSectionReader<'a>,
    byte_size: usize,
}

struct FunctionSection<'a> {
    index: usize,
    reader: wasmparser::FunctionSectionReader<'a>,
    byte_size: usize,
}

pub struct ModuleReader<'a> {
    data: &'a [u8],
    offset: usize,
    parser: wasmparser::Parser,
}

impl<'a> ModuleReader<'a> {
    pub fn new(data: &[u8]) -> ModuleReader {
        ModuleReader {
            data: data,
            offset: 0,
            parser: wasmparser::Parser::new(0),
        }
    }

    fn current_position(&self) -> usize {
        self.offset
    }

    fn eof(&self) -> bool {
        self.offset == self.data.len()
    }

    fn read(&mut self) -> Result<wasmparser::Payload<'a>, traits::Error> {
        let (section, bytes_consumed) =
            match self.parser.parse(&self.data[self.offset..], self.eof())? {
                wasmparser::Chunk::NeedMoreData { .. } => {
                    panic!("@@@ nyi");
                }
                wasmparser::Chunk::Parsed { consumed, payload } => (payload, consumed),
            };
        self.offset += bytes_consumed;
        Ok(section)
    }

    fn new_code_section(
        &self,
        index: usize,
        start_offset: usize,
        byte_range: wasmparser::Range,
    ) -> Result<CodeSection<'a>, traits::Error> {
        Ok(CodeSection {
            index: index,
            reader: wasmparser::CodeSectionReader::new(
                &self.data[byte_range.start..byte_range.end],
                byte_range.start,
            )?,
            byte_size: byte_range.end - start_offset,
        })
    }
}

impl<'a> Parse<'a> for ModuleReader<'a> {
    type ItemsExtra = ();

    fn parse_items(
        &mut self,
        items: &mut ir::ItemsBuilder,
        _extra: (),
    ) -> Result<(), traits::Error> {
        let mut sections: Vec<IndexedSection<'_>> = Vec::new();
        let mut code_section: Option<CodeSection<'_>> = None;
        let mut function_section: Option<FunctionSection<'_>> = None;
        let mut sizes: HashMap<usize, u32> = HashMap::new();

        // The function and code sections must be handled differently, so these
        // are not placed in the same `sections` array as the rest.
        let mut idx = 0;
        // @@@ revert to old style.
        loop {
            let start = self.current_position();
            let at_eof = self.offset == self.data.len();
            if at_eof {
                break;
            }
            let (section, bytes_consumed) =
                match self.parser.parse(&self.data[self.offset..], at_eof)? {
                    wasmparser::Chunk::NeedMoreData { .. } => {
                        panic!("@@@ nyi");
                    }
                    wasmparser::Chunk::Parsed { consumed, payload } => (payload, consumed),
                };
            self.offset += bytes_consumed;
            let size = self.current_position() - start; // @@@ refactor this nonsense
            let indexed_section = IndexedSection(idx, section); // @@@ bananas
            match indexed_section.1 {
                wasmparser::Payload::CodeSectionStart { range, .. } => {
                    code_section = Some(self.new_code_section(idx, start, range)?);
                }
                wasmparser::Payload::FunctionSection(reader) => {
                    function_section = Some(FunctionSection {
                        index: idx,
                        byte_size: reader.range().end - start,
                        reader: reader,
                    });
                }
                wasmparser::Payload::CodeSectionEntry { .. } => {
                    // Ignore.
                }
                _ => sections.push(indexed_section),
            };
            sizes.insert(idx, size as u32); // @@@ delete if unused.
            idx += 1; // @@@ wrong. we're counting any payload as a section.
        }

        // Before we actually parse any items prepare to parse a few sections
        // below, namely the code section. When parsing the code section we want
        // to try to assign human-readable names so we need the name section, if
        // present. Additionally we need to look at the number of imported
        // functions to handle the wasm function index space correctly.
        let names = parse_names_section(&sections)?;
        let imported_functions = count_imported_functions(&sections)?;

        // Next, we parse the function and code sections together, so that we
        // can collapse corresponding entries from the code and function
        // sections into a single representative IR item.
        match (function_section, code_section) {
            (Some(function_section), Some(code_section)) => {
                (function_section, code_section).parse_items(items, (imported_functions, &names))?
            }
            _ => Err(traits::Error::with_msg(
                "function or code section is missing",
            ))?,
        };

        for IndexedSection(idx, section) in sections.into_iter() {
            let start = items.size_added();
            let name = get_section_name(&section);
            match section {
                wasmparser::Payload::CustomSection {
                    name,
                    data,
                    data_offset,
                } => {
                    CustomSectionReader {
                        name,
                        data,
                        data_offset,
                    }
                    .parse_items(items, idx)?;
                }
                wasmparser::Payload::TypeSection(mut reader) => {
                    reader.parse_items(items, idx)?;
                }
                wasmparser::Payload::ImportSection(mut reader) => {
                    reader.parse_items(items, idx)?;
                }
                wasmparser::Payload::TableSection(mut reader) => {
                    reader.parse_items(items, idx)?;
                }
                wasmparser::Payload::MemorySection(mut reader) => {
                    reader.parse_items(items, idx)?;
                }
                wasmparser::Payload::GlobalSection(mut reader) => {
                    reader.parse_items(items, idx)?;
                }
                wasmparser::Payload::ExportSection(mut reader) => {
                    reader.parse_items(items, idx)?;
                }
                wasmparser::Payload::StartSection { func, range } => {
                    StartSection {
                        function_index: func,
                        data: &self.data[range.start..range.end],
                    }
                    .parse_items(items, idx)?;
                }
                wasmparser::Payload::ElementSection(mut reader) => {
                    reader.parse_items(items, idx)?;
                }
                wasmparser::Payload::DataSection(mut reader) => {
                    reader.parse_items(items, idx)?;
                }
                wasmparser::Payload::DataCountSection { range, .. } => {
                    DataCountSection {
                        size: range.end - range.start,
                    }
                    .parse_items(items, idx)?;
                }
                wasmparser::Payload::CodeSectionStart { .. }
                | wasmparser::Payload::FunctionSection(_) => {
                    unreachable!("unexpected code or function section found");
                }

                _ => {} // @@@
            };
            let id = Id::section(idx);
            let added = items.size_added() - start;
            let size = sizes
                .get(&idx)
                .ok_or_else(|| traits::Error::with_msg("Could not find section size"))?;
            assert!(added <= *size);
            items.add_root(ir::Item::new(id, name, size - added, ir::Misc::new()));
        }

        Ok(())
    }

    type EdgesExtra = ();

    fn parse_edges(
        &mut self,
        items: &mut ir::ItemsBuilder,
        _extra: (),
    ) -> Result<(), traits::Error> {
        let mut sections: Vec<IndexedSection<'_>> = Vec::new();
        let mut code_section: Option<CodeSection<'a>> = None;
        let mut function_section: Option<FunctionSection<'a>> = None;

        let mut idx = 0;
        while !self.eof() {
            let section = self.read()?;
            let start = self.current_position();
            match section {
                wasmparser::Payload::CodeSectionStart { range, .. } => {
                    code_section = Some(self.new_code_section(idx, start, range)?);
                }
                wasmparser::Payload::FunctionSection(reader) => {
                    function_section = Some(FunctionSection {
                        index: idx,
                        byte_size: reader.range().end - start,
                        reader: reader,
                    });
                }
                _ => sections.push(IndexedSection(idx, section)),
            };
            idx += 1;
        }

        // Like above we do some preprocessing here before actually drawing all
        // the edges below. Here we primarily want to learn some properties of
        // the wasm module, such as what `Id` is mapped to all index spaces in
        // the wasm module. To handle that we build up all this data in
        // `SectionIndices` here as we parse all the various sections.
        let mut indices = SectionIndices::default();
        for IndexedSection(idx, section) in sections.iter() {
            match section {
                wasmparser::Payload::TypeSection(_reader) => {
                    indices.type_ = Some(*idx);
                }
                wasmparser::Payload::ImportSection(reader) => {
                    for (i, import) in reader.clone().into_iter().enumerate() {
                        let id = Id::entry(*idx, i);
                        match import?.ty {
                            wasmparser::ImportSectionEntryType::Function(_) => {
                                indices.functions.push(id);
                            }
                            wasmparser::ImportSectionEntryType::Table(_) => {
                                indices.tables.push(id);
                            }
                            wasmparser::ImportSectionEntryType::Memory(_) => {
                                indices.memories.push(id);
                            }
                            wasmparser::ImportSectionEntryType::Global(_) => {
                                indices.globals.push(id);
                            }
                            wasmparser::ImportSectionEntryType::Event(_) => {} // @@@
                            wasmparser::ImportSectionEntryType::Module(_) => {} // @@@
                            wasmparser::ImportSectionEntryType::Instance(_) => {} // @@@
                        }
                    }
                }
                wasmparser::Payload::GlobalSection(reader) => {
                    for i in 0..reader.get_count() {
                        let id = Id::entry(*idx, i as usize);
                        indices.globals.push(id);
                    }
                }
                wasmparser::Payload::MemorySection(reader) => {
                    for i in 0..reader.get_count() {
                        let id = Id::entry(*idx, i as usize);
                        indices.memories.push(id);
                    }
                }
                wasmparser::Payload::TableSection(reader) => {
                    for i in 0..reader.get_count() {
                        let id = Id::entry(*idx, i as usize);
                        indices.tables.push(id);
                    }
                }
                wasmparser::Payload::CodeSectionStart { .. } => {
                    Err(traits::Error::with_msg("unexpected code section"))?
                }
                wasmparser::Payload::FunctionSection(_reader) => {
                    Err(traits::Error::with_msg("unexpected function section"))?
                }
                _ => {}
            }
        }
        if let (Some(function_section), Some(code_section)) =
            (function_section.as_ref(), code_section.as_ref())
        {
            indices.code = Some(code_section.index);
            for i in 0..function_section.reader.get_count() {
                let id = Id::entry(code_section.index, i as usize);
                indices.functions.push(id);
            }
        }

        match (function_section, code_section) {
            (Some(function_section), Some(code_section)) => {
                (function_section, code_section).parse_edges(items, &indices)?
            }
            _ => panic!("function or code section is missing"),
        };
        for IndexedSection(idx, section) in sections.into_iter() {
            match section {
                wasmparser::Payload::CustomSection {
                    name,
                    data,
                    data_offset,
                } => {
                    CustomSectionReader {
                        name,
                        data,
                        data_offset,
                    }
                    .parse_edges(items, ())?;
                }
                wasmparser::Payload::TypeSection(mut reader) => {
                    reader.parse_edges(items, ())?;
                }
                wasmparser::Payload::ImportSection(mut reader) => {
                    reader.parse_edges(items, ())?;
                }
                wasmparser::Payload::TableSection(mut reader) => {
                    reader.parse_edges(items, ())?;
                }
                wasmparser::Payload::MemorySection(mut reader) => {
                    reader.parse_edges(items, ())?;
                }
                wasmparser::Payload::GlobalSection(mut reader) => {
                    reader.parse_edges(items, ())?;
                }
                wasmparser::Payload::ExportSection(mut reader) => {
                    reader.parse_edges(items, (&indices, idx))?;
                }
                wasmparser::Payload::StartSection { func, range } => {
                    StartSection {
                        function_index: func,
                        data: &self.data[range.start..range.end],
                    }
                    .parse_edges(items, (&indices, idx))?;
                }
                wasmparser::Payload::ElementSection(mut reader) => {
                    reader.parse_edges(items, (&indices, idx))?;
                }
                wasmparser::Payload::DataSection(mut reader) => {
                    reader.parse_edges(items, ())?;
                }
                wasmparser::Payload::DataCountSection { range, .. } => {
                    DataCountSection {
                        size: range.end - range.start,
                    }
                    .parse_edges(items, ())?;
                }
                wasmparser::Payload::CodeSectionStart { .. }
                | wasmparser::Payload::FunctionSection { .. } => {
                    unreachable!("unexpected code or function section found");
                }

                _ => {} // @@@
            }
        }

        Ok(())
    }
}

fn get_code_section_name() -> String {
    "code section headers".to_string()
}

fn get_section_name(section: &wasmparser::Payload<'_>) -> String {
    match section {
        wasmparser::Payload::CustomSection { name, .. } => {
            format!("custom section '{}' headers", name)
        }
        wasmparser::Payload::TypeSection(_) => "type section headers".to_string(),
        wasmparser::Payload::ImportSection(_) => "import section headers".to_string(),
        wasmparser::Payload::FunctionSection(_) => "function section headers".to_string(),
        wasmparser::Payload::TableSection(_) => "table section headers".to_string(),
        wasmparser::Payload::MemorySection(_) => "memory section headers".to_string(),
        wasmparser::Payload::GlobalSection(_) => "global section headers".to_string(),
        wasmparser::Payload::ExportSection(_) => "export section headers".to_string(),
        wasmparser::Payload::StartSection { .. } => "start section headers".to_string(),
        wasmparser::Payload::ElementSection(_) => "element section headers".to_string(),
        wasmparser::Payload::CodeSectionStart { .. } => get_code_section_name(),
        wasmparser::Payload::DataSection(_) => "data section headers".to_string(),
        wasmparser::Payload::DataCountSection { .. } => "data count section headers".to_string(),
        wasmparser::Payload::Version { .. } => "wasm magic bytes".to_string(),

        wasmparser::Payload::CodeSectionEntry { .. } => {
            panic!("unexpected CodeSectionEntry");
        }

        _ => format!("@@@ {:?}", section), // @@@
    }
}

fn parse_names_section<'a>(
    indexed_sections: &[IndexedSection<'a>],
) -> Result<HashMap<usize, &'a str>, traits::Error> {
    let mut names = HashMap::new();
    for IndexedSection(_, section) in indexed_sections.iter() {
<<<<<<< HEAD
        if let wasmparser::SectionCode::Custom { name: "name", .. } = section.code {
            for subsection in section.get_name_section_reader()? {
                // We use a rather old version of wasmparser. This is a workaround
                // to skip new types of name subsections instead of aborting.
                let subsection = if let Ok(subsection) = subsection {
                    subsection
                } else {
                    continue;
                };
                let f = match subsection {
=======
        if let wasmparser::Payload::CustomSection {
            name: "name",
            data,
            data_offset,
        } = section
        {
            for subsection in wasmparser::NameSectionReader::new(data, *data_offset)? {
                let f = match subsection? {
>>>>>>> 578ba2dc
                    wasmparser::Name::Function(f) => f,
                    _ => continue,
                };
                let mut map = f.get_map()?;
                for _ in 0..map.get_count() {
                    let naming = map.read()?;
                    names.insert(naming.index as usize, naming.name);
                }
            }
        }
    }
    Ok(names)
}

fn count_imported_functions<'a>(
    indexed_sections: &[IndexedSection<'a>],
) -> Result<usize, traits::Error> {
    let mut imported_functions = 0;
    for IndexedSection(_, section) in indexed_sections.iter() {
        if let wasmparser::Payload::ImportSection(reader) = section {
            for import in reader.clone() {
                if let wasmparser::ImportSectionEntryType::Function(_) = import?.ty {
                    imported_functions += 1;
                }
            }
        }
    }
    Ok(imported_functions)
}

impl<'a> Parse<'a> for (FunctionSection<'a>, CodeSection<'a>) {
    type ItemsExtra = (usize, &'a HashMap<usize, &'a str>);

    fn parse_items(
        &mut self,
        items: &mut ir::ItemsBuilder,
        (imported_functions, names): Self::ItemsExtra,
    ) -> Result<(), traits::Error> {
        let (func_section, code_section) = self;

        let func_section_index = func_section.index;
        let func_items: Vec<ir::Item> = iterate_with_size(&mut func_section.reader)
            .enumerate()
            .map(|(i, func)| {
                let (_func, size) = func?;
                let id = Id::entry(func_section_index, i);
                let name = format!("func[{}]", i);
                let item = ir::Item::new(id, name, size, ir::Misc::new());
                Ok(item)
            })
            .collect::<Result<_, traits::Error>>()?;

        let code_section_index = code_section.index;
        let code_items: Vec<ir::Item> = iterate_with_size(&mut code_section.reader)
            .zip(func_items.into_iter())
            .enumerate()
            .map(|(i, (body, func))| {
                let (_body, size) = body?;
                let id = Id::entry(code_section_index, i);
                let name = names
                    .get(&(i + imported_functions))
                    .map_or_else(|| format!("code[{}]", i), |name| name.to_string());
                let code = ir::Code::new(&name);
                let item = ir::Item::new(id, name, size + func.size(), code);
                Ok(item)
            })
            .collect::<Result<_, traits::Error>>()?;

        let start = items.size_added();
        let name = get_code_section_name();
        for item in code_items.into_iter() {
            items.add_item(item);
        }
        let id = Id::section(code_section.index);
        let added = items.size_added() - start;
        let code_section_size = code_section.byte_size as u32;
        let func_section_size = func_section.byte_size as u32;
        // @@@ bye
        //let code_section_size = sizes
        //    .get(&code_section.index)
        //    .ok_or_else(|| traits::Error::with_msg("Could not find section size"))?;
        //let func_section_size = sizes
        //        .get(&func_section.index)
        //        .ok_or_else(|| traits::Error::with_msg("Could not find section size"))?;
        let size = code_section_size + func_section_size;
        //println!("size={} added={} code_section_size={} func_section_size={}", size, added, code_section_size, func_section_size);
        //println!("sizes={:#?}", sizes);
        assert!(added <= size);
        items.add_root(ir::Item::new(id, name, size - added, ir::Misc::new()));

        Ok(())
    }

    type EdgesExtra = &'a SectionIndices;

    fn parse_edges(
        &mut self,
        items: &mut ir::ItemsBuilder,
        indices: Self::EdgesExtra,
    ) -> Result<(), traits::Error> {
        let (function_section, code_section) = self;

        type Edge = (ir::Id, ir::Id);

        let mut edges: Vec<Edge> = Vec::new();

        // Function section reader parsing.
        for (func_i, type_ref) in iterate_with_size(&mut function_section.reader).enumerate() {
            let (type_ref, _) = type_ref?;
            if let Some(type_idx) = indices.type_ {
                let type_id = Id::entry(type_idx, type_ref as usize);
                if let Some(code_idx) = indices.code {
                    let body_id = Id::entry(code_idx, func_i);
                    edges.push((body_id, type_id));
                }
            }
        }

        // Code section reader parsing.
        for (b_i, body) in iterate_with_size(&mut code_section.reader).enumerate() {
            let (body, _size) = body?;
            let body_id = Id::entry(code_section.index, b_i);

            let mut cache = None;
            for op in body.get_operators_reader()? {
                let prev = cache.take();
                match op? {
                    Operator::Call { function_index } => {
                        let f_id = indices.functions[function_index as usize];
                        edges.push((body_id, f_id));
                    }

                    // TODO: Rather than looking at indirect calls, need to look
                    // at where the vtables get initialized and/or vtable
                    // indices get pushed onto the stack.
                    Operator::CallIndirect { .. } => continue,

                    Operator::GlobalGet { global_index } | Operator::GlobalSet { global_index } => {
                        let g_id = indices.globals[global_index as usize];
                        edges.push((body_id, g_id));
                    }

                    Operator::I32Load { memarg }
                    | Operator::I32Load8S { memarg }
                    | Operator::I32Load8U { memarg }
                    | Operator::I32Load16S { memarg }
                    | Operator::I32Load16U { memarg }
                    | Operator::I64Load { memarg }
                    | Operator::I64Load8S { memarg }
                    | Operator::I64Load8U { memarg }
                    | Operator::I64Load16S { memarg }
                    | Operator::I64Load16U { memarg }
                    | Operator::I64Load32S { memarg }
                    | Operator::I64Load32U { memarg }
                    | Operator::F32Load { memarg }
                    | Operator::F64Load { memarg } => {
                        if let Some(Operator::I32Const { value }) = prev {
                            if let Some(data_id) = items.get_data(value as u32 + memarg.offset) {
                                edges.push((body_id, data_id));
                            }
                        }
                    }
                    other => cache = Some(other),
                }
            }
        }

        edges
            .into_iter()
            .for_each(|(from, to)| items.add_edge(from, to));

        Ok(())
    }
}

impl<'a> Parse<'a> for wasmparser::NameSectionReader<'a> {
    type ItemsExtra = usize;

    fn parse_items(
        &mut self,
        items: &mut ir::ItemsBuilder,
        idx: usize,
    ) -> Result<(), traits::Error> {
        let mut i = 0;
        while !self.eof() {
            let start = self.original_position();
            // We use a rather old version of wasmparser. This is a workaround
            // to skip new types of name subsections instead of aborting.
            let subsection = if let Ok(subsection) = self.read() {
                subsection
            } else {
                continue;
            };
            let size = (self.original_position() - start) as u32;
            let name = match subsection {
                wasmparser::Name::Module(_) => "\"module name\" subsection",
                wasmparser::Name::Function(_) => "\"function names\" subsection",
                wasmparser::Name::Local(_) => "\"local names\" subsection",
            };
            let id = Id::entry(idx, i);
            items.add_root(ir::Item::new(id, name, size, ir::DebugInfo::new()));
            i += 1;
        }

        Ok(())
    }

    type EdgesExtra = ();

    fn parse_edges(&mut self, _: &mut ir::ItemsBuilder, _: ()) -> Result<(), traits::Error> {
        Ok(())
    }
}

struct CustomSectionReader<'a> {
    name: &'a str,
    data: &'a [u8],
    data_offset: usize,
}

impl<'a> Parse<'a> for CustomSectionReader<'a> {
    type ItemsExtra = usize;

    fn parse_items(
        &mut self,
        items: &mut ir::ItemsBuilder,
        idx: usize,
    ) -> Result<(), traits::Error> {
        if self.name == "name" {
            wasmparser::NameSectionReader::new(self.data, self.data_offset)?
                .parse_items(items, idx)?;
        } else {
            let size = self.data.len() as u32;
            let id = Id::entry(idx, 0);
            let name = format!("custom section '{}'", self.name);
            items.add_item(ir::Item::new(id, name, size, ir::Misc::new()));
        }
        Ok(())
    }

    type EdgesExtra = ();

    fn parse_edges(&mut self, _: &mut ir::ItemsBuilder, _: ()) -> Result<(), traits::Error> {
        Ok(())
    }
}

impl<'a> Parse<'a> for wasmparser::TypeSectionReader<'a> {
    type ItemsExtra = usize;

    fn parse_items(
        &mut self,
        items: &mut ir::ItemsBuilder,
        idx: usize,
    ) -> Result<(), traits::Error> {
        for (i, ty) in iterate_with_size(self).enumerate() {
            let (ty, size) = ty?;
            let id = Id::entry(idx, i);

            match ty {
                wasmparser::TypeDef::Func(func) => {
                    let mut name = format!("type[{}]: (", i);
                    for (i, param) in func.params.iter().enumerate() {
                        if i != 0 {
                            name.push_str(", ");
                        }
                        name.push_str(ty2str(*param));
                    }
                    name.push_str(") -> ");

                    match func.returns.len() {
                        0 => name.push_str("nil"),
                        1 => name.push_str(ty2str(func.returns[0])),
                        _ => {
                            name.push_str("(");
                            for (i, result) in func.returns.iter().enumerate() {
                                if i != 0 {
                                    name.push_str(", ");
                                }
                                name.push_str(ty2str(*result));
                            }
                            name.push_str(")");
                        }
                    }

                    items.add_item(ir::Item::new(id, name, size, ir::Misc::new()));
                }
                // @@@ Is this correct?
                wasmparser::TypeDef::Module(_module) => {}
                wasmparser::TypeDef::Instance(_instance) => {}
            }
        }
        Ok(())
    }

    type EdgesExtra = ();

    fn parse_edges(&mut self, _: &mut ir::ItemsBuilder, _: ()) -> Result<(), traits::Error> {
        Ok(())
    }
}

impl<'a> Parse<'a> for wasmparser::ImportSectionReader<'a> {
    type ItemsExtra = usize;

    fn parse_items(
        &mut self,
        items: &mut ir::ItemsBuilder,
        idx: usize,
    ) -> Result<(), traits::Error> {
        for (i, imp) in iterate_with_size(self).enumerate() {
            let (imp, size) = imp?;
            let id = Id::entry(idx, i);
            let name = format!("import {}::{}", imp.module, imp.field.unwrap_or("@@@"));
            items.add_item(ir::Item::new(id, name, size, ir::Misc::new()));
        }
        Ok(())
    }

    type EdgesExtra = ();

    fn parse_edges(&mut self, _: &mut ir::ItemsBuilder, (): ()) -> Result<(), traits::Error> {
        Ok(())
    }
}

impl<'a> Parse<'a> for wasmparser::TableSectionReader<'a> {
    type ItemsExtra = usize;

    fn parse_items(
        &mut self,
        items: &mut ir::ItemsBuilder,
        idx: usize,
    ) -> Result<(), traits::Error> {
        for (i, entry) in iterate_with_size(self).enumerate() {
            let (_entry, size) = entry?;
            let id = Id::entry(idx, i);
            let name = format!("table[{}]", i);
            items.add_root(ir::Item::new(id, name, size, ir::Misc::new()));
        }
        Ok(())
    }

    type EdgesExtra = ();

    fn parse_edges(&mut self, _: &mut ir::ItemsBuilder, _: ()) -> Result<(), traits::Error> {
        Ok(())
    }
}

impl<'a> Parse<'a> for wasmparser::MemorySectionReader<'a> {
    type ItemsExtra = usize;

    fn parse_items(
        &mut self,
        items: &mut ir::ItemsBuilder,
        idx: usize,
    ) -> Result<(), traits::Error> {
        for (i, mem) in iterate_with_size(self).enumerate() {
            let (_mem, size) = mem?;
            let id = Id::entry(idx, i);
            let name = format!("memory[{}]", i);
            items.add_item(ir::Item::new(id, name, size, ir::Misc::new()));
        }
        Ok(())
    }

    type EdgesExtra = ();

    fn parse_edges(&mut self, _: &mut ir::ItemsBuilder, _: ()) -> Result<(), traits::Error> {
        Ok(())
    }
}

impl<'a> Parse<'a> for wasmparser::GlobalSectionReader<'a> {
    type ItemsExtra = usize;

    fn parse_items(
        &mut self,
        items: &mut ir::ItemsBuilder,
        idx: usize,
    ) -> Result<(), traits::Error> {
        for (i, g) in iterate_with_size(self).enumerate() {
            let (g, size) = g?;
            let id = Id::entry(idx, i);
            let name = format!("global[{}]", i);
            let ty = ty2str(g.ty.content_type).to_string();
            items.add_item(ir::Item::new(id, name, size, ir::Data::new(Some(ty))));
        }
        Ok(())
    }

    type EdgesExtra = ();

    fn parse_edges(&mut self, _: &mut ir::ItemsBuilder, _: ()) -> Result<(), traits::Error> {
        Ok(())
    }
}

impl<'a> Parse<'a> for wasmparser::ExportSectionReader<'a> {
    type ItemsExtra = usize;

    fn parse_items(
        &mut self,
        items: &mut ir::ItemsBuilder,
        idx: usize,
    ) -> Result<(), traits::Error> {
        for (i, exp) in iterate_with_size(self).enumerate() {
            let (exp, size) = exp?;
            let id = Id::entry(idx, i);
            let name = format!("export \"{}\"", exp.field);
            items.add_root(ir::Item::new(id, name, size, ir::Misc::new()));
        }
        Ok(())
    }

    type EdgesExtra = (&'a SectionIndices, usize);

    fn parse_edges(
        &mut self,
        items: &mut ir::ItemsBuilder,
        (indices, idx): Self::EdgesExtra,
    ) -> Result<(), traits::Error> {
        for (i, exp) in iterate_with_size(self).enumerate() {
            let (exp, _) = exp?;
            let exp_id = Id::entry(idx, i);
            match exp.kind {
                wasmparser::ExternalKind::Function => {
                    items.add_edge(exp_id, indices.functions[exp.index as usize]);
                }
                wasmparser::ExternalKind::Table => {
                    items.add_edge(exp_id, indices.tables[exp.index as usize]);
                }
                wasmparser::ExternalKind::Memory => {
                    items.add_edge(exp_id, indices.memories[exp.index as usize]);
                }
                wasmparser::ExternalKind::Global => {
                    items.add_edge(exp_id, indices.globals[exp.index as usize]);
                }
                wasmparser::ExternalKind::Event
                | wasmparser::ExternalKind::Type
                | wasmparser::ExternalKind::Module
                | wasmparser::ExternalKind::Instance => {} // @@@
            }
        }

        Ok(())
    }
}

struct StartSection<'a> {
    function_index: u32,
    data: &'a [u8], // @@@ we only need the size.
}

impl<'a> Parse<'a> for StartSection<'a> {
    type ItemsExtra = usize;

    fn parse_items(
        &mut self,
        items: &mut ir::ItemsBuilder,
        idx: usize,
    ) -> Result<(), traits::Error> {
        let size = self.data.len() as u32;
        let id = Id::section(idx);
        let name = "\"start\" section";
        items.add_root(ir::Item::new(id, name, size, ir::Misc::new()));
        Ok(())
    }

    type EdgesExtra = (&'a SectionIndices, usize);

    fn parse_edges(
        &mut self,
        items: &mut ir::ItemsBuilder,
        (indices, idx): Self::EdgesExtra,
    ) -> Result<(), traits::Error> {
        items.add_edge(
            Id::section(idx),
            indices.functions[self.function_index as usize],
        );
        Ok(())
    }
}

struct DataCountSection {
    size: usize,
}

impl<'a> Parse<'a> for DataCountSection {
    type ItemsExtra = usize;

    fn parse_items(
        &mut self,
        items: &mut ir::ItemsBuilder,
        idx: usize,
    ) -> Result<(), traits::Error> {
        let size = self.size as u32;
        let id = Id::section(idx);
        let name = "\"data count\" section";
        items.add_root(ir::Item::new(id, name, size, ir::Misc::new()));
        Ok(())
    }

    type EdgesExtra = ();

    fn parse_edges(&mut self, _items: &mut ir::ItemsBuilder, (): ()) -> Result<(), traits::Error> {
        Ok(())
    }
}

impl<'a> Parse<'a> for wasmparser::ElementSectionReader<'a> {
    type ItemsExtra = usize;

    fn parse_items(
        &mut self,
        items: &mut ir::ItemsBuilder,
        idx: usize,
    ) -> Result<(), traits::Error> {
        for (i, elem) in iterate_with_size(self).enumerate() {
            let (_elem, size) = elem?;
            let id = Id::entry(idx, i);
            let name = format!("elem[{}]", i);
            items.add_item(ir::Item::new(id, name, size, ir::Misc::new()));
        }
        Ok(())
    }

    type EdgesExtra = (&'a SectionIndices, usize);

    fn parse_edges(
        &mut self,
        items: &mut ir::ItemsBuilder,
        (indices, idx): Self::EdgesExtra,
    ) -> Result<(), traits::Error> {
        for (i, elem) in iterate_with_size(self).enumerate() {
            let (elem, _size) = elem?;
            let elem_id = Id::entry(idx, i);

            match elem.kind {
                wasmparser::ElementKind::Active { table_index, .. } => {
                    items.add_edge(indices.tables[table_index as usize], elem_id);
                }
                wasmparser::ElementKind::Declared => {}
                wasmparser::ElementKind::Passive => {}
            }
            for element_item in elem.items.get_items_reader()? {
                let element_item = element_item?;
                match element_item {
                    wasmparser::ElementItem::Func(func_idx) => {
                        items.add_edge(elem_id, indices.functions[func_idx as usize]);
                    }
                    wasmparser::ElementItem::Null(_ty) => {}
                }
            }
        }

        Ok(())
    }
}

impl<'a> Parse<'a> for wasmparser::DataSectionReader<'a> {
    type ItemsExtra = usize;

    fn parse_items(
        &mut self,
        items: &mut ir::ItemsBuilder,
        idx: usize,
    ) -> Result<(), traits::Error> {
        for (i, d) in iterate_with_size(self).enumerate() {
            let (d, size) = d?;
            let id = Id::entry(idx, i);
            let name = format!("data[{}]", i);
            items.add_item(ir::Item::new(id, name, size, ir::Data::new(None)));

            // Get the constant address (if any) from the initialization
            // expression.
            if let wasmparser::DataKind::Active { init_expr, .. } = d.kind {
                let mut iter = init_expr.get_operators_reader();
                let offset = match iter.read()? {
                    Operator::I32Const { value } => Some(i64::from(value)),
                    Operator::I64Const { value } => Some(value),
                    _ => None,
                };

                if let Some(off) = offset {
                    let length = d.data.len(); // size of data
                    items.link_data(off, length, id);
                }
            }
        }
        Ok(())
    }

    type EdgesExtra = ();

    fn parse_edges(&mut self, _: &mut ir::ItemsBuilder, _: ()) -> Result<(), traits::Error> {
        Ok(())
    }
}

fn iterate_with_size<'a, S: SectionWithLimitedItems + SectionReader>(
    s: &'a mut S,
) -> impl Iterator<Item = Result<(S::Item, u32), traits::Error>> + 'a {
    let count = s.get_count();
    (0..count).map(move |i| {
        let start = s.original_position();
        let item = s.read()?;
        let size = (s.original_position() - start) as u32;
        if i == count - 1 {
            s.ensure_end()?;
        }
        Ok((item, size))
    })
}

fn ty2str(t: Type) -> &'static str {
    match t {
        Type::I32 => "i32",
        Type::I64 => "i64",
        Type::F32 => "f32",
        Type::F64 => "f64",
        Type::V128 => "v128",
        Type::ExnRef => "exnref",    // @@@
        Type::FuncRef => "anyfunc",  // @@@ rename?
        Type::ExternRef => "anyref", // @@@ rename?
        Type::Func | Type::EmptyBlockType => "?",
    }
}<|MERGE_RESOLUTION|>--- conflicted
+++ resolved
@@ -433,9 +433,13 @@
 ) -> Result<HashMap<usize, &'a str>, traits::Error> {
     let mut names = HashMap::new();
     for IndexedSection(_, section) in indexed_sections.iter() {
-<<<<<<< HEAD
-        if let wasmparser::SectionCode::Custom { name: "name", .. } = section.code {
-            for subsection in section.get_name_section_reader()? {
+        if let wasmparser::Payload::CustomSection {
+            name: "name",
+            data,
+            data_offset,
+        } = section
+        {
+            for subsection in wasmparser::NameSectionReader::new(data, *data_offset)? {
                 // We use a rather old version of wasmparser. This is a workaround
                 // to skip new types of name subsections instead of aborting.
                 let subsection = if let Ok(subsection) = subsection {
@@ -444,16 +448,6 @@
                     continue;
                 };
                 let f = match subsection {
-=======
-        if let wasmparser::Payload::CustomSection {
-            name: "name",
-            data,
-            data_offset,
-        } = section
-        {
-            for subsection in wasmparser::NameSectionReader::new(data, *data_offset)? {
-                let f = match subsection? {
->>>>>>> 578ba2dc
                     wasmparser::Name::Function(f) => f,
                     _ => continue,
                 };
